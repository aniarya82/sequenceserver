--- conflicted
+++ resolved
@@ -4,20 +4,8 @@
 import 'bootstrap';
 import 'webshim';
 
-<<<<<<< HEAD
-=======
-import React from 'react';
-import Router from 'react-router';
+import ErrorModal from './errormodal';
 
-import ErrorModal from './errormodal';
-import {Page as Search} from './search';
-import {Page as Report} from './report';
-
-var Route = Router.Route;
-var DefaultRoute = Router.DefaultRoute;
-var RouteHandler = Router.RouteHandler;
-
->>>>>>> 34fcd937
 /**
  * Simple, small jQuery extensions for convenience.
  */
@@ -117,55 +105,21 @@
             });
         });
 
-<<<<<<< HEAD
         $('.downloads a').each(function () {
             $(this).tooltip();
         });
-=======
-            $('.downloads a').each(function () {
-                $(this).tooltip();
-            });
-        },
-
-        showErrorModal: function (jqXHR, beforeShow) {
-            if (!beforeShow) {
-                beforeShow = function () {};
-            }
-
-            setTimeout(function () {
-                beforeShow();
-
-                //React.render(<ErrorModal status={jqHR.status}
-                    //error={jqXHR.responseText}>), document.getElementById('view'));
-            }, 500);
-        },
-
-        routes: function () {
-            return (
-                <Route handler={SequenceServer}>
-                    <Route path="/"     handler={Search}/>
-                    <Route path="/:jid" handler={Report}/>
-                </Route>
-            );
-        },
-
-        run: function () {
-            Router.run(this.routes(), Router.HistoryLocation, function (Root) {
-                React.render(<Root/>, document.getElementById("view"));
-            });
-        }
->>>>>>> 34fcd937
     },
 
     showErrorModal: function (jqXHR, beforeShow) {
+        if (!beforeShow) {
+            beforeShow = function () {};
+        }
+
         setTimeout(function () {
             beforeShow();
-            if (jqXHR.responseText) {
-                $("#error").html(jqXHR.responseText).modal();
-            }
-            else {
-                $("#error-no-response").modal();
-            }
+
+            //React.render(<ErrorModal status={jqHR.status}
+            //error={jqXHR.responseText}>), document.getElementById('view'));
         }, 500);
-    }
+    },
 };