--- conflicted
+++ resolved
@@ -17,13 +17,6 @@
           @databases = Database[params[:databases]]
           @options   = params[:advanced].to_s.strip + defaults
           @advanced_params = parse_advanced params[:advanced]
-<<<<<<< HEAD
-=======
-
-          # BLASTN implies BLASTN, not MEGABLAST. But let's not interfere if
-          # user specifies `task` herself.
-          @options << ' -task blastn' if @method == 'blastn' && !(@options =~ /task/)
->>>>>>> 34fcd937
         end
       end
 
@@ -33,50 +26,11 @@
       # Attributes used by us - should be considered private.
       attr_reader :method, :qfile, :databases, :options
 
-<<<<<<< HEAD
-      # rubocop:disable Metrics/AbcSize, Metrics/CyclomaticComplexity
-      # rubocop:disable Metrics/MethodLength
-      def run
-        command = "#{method} -db '#{databases.map(&:name).join(' ')}'" \
-                  " -query '#{qfile}' #{options}"
-
-        sys(command, stdout: rfile, stderr: efile, path: config[:bin])
-        done!
-      rescue CommandFailed => e
-        # Capture error.
-        status = e.exitstatus
-        case status
-        when 1 # error in query sequence or options; see [1]
-          efile.open
-
-          # Most of the time BLAST+ generates a verbose error message with
-          # details we don't require.  So we parse out the relevant lines.
-          error = efile.each_line do |l|
-            break Regexp.last_match[1] if l.match(ERROR_LINE)
-          end
-
-          # But sometimes BLAST+ returns the exact/ relevant error message.
-          # Trying to parse such messages returns nil, and we use the error
-          # message from BLAST+ as it is.
-          error = efile.rewind && efile.read unless error.is_a? String
-
-          efile.close
-          fail ArgumentError, error
-        when 2, 3, 4, 255 # see [1]
-          efile.open
-          error = efile.read
-          efile.close
-          fail RuntimeError.new(status, error)
-        end
-
-        success!
-=======
       # Returns the command that will be executed. Job super class takes care
       # of actual execution.
       def command
         @command ||= "#{method} -db '#{databases.map(&:name).join(' ')}'" \
                      " -query '#{qfile}' #{options}"
->>>>>>> 34fcd937
       end
 
       def assert
