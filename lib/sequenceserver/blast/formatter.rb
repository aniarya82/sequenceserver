--- conflicted
+++ resolved
@@ -24,15 +24,11 @@
       attr_reader :format, :mime, :specifiers
 
       def file
-<<<<<<< HEAD
-        @file = File.join(File.dirname(archive_file), filename)
-=======
         @file ||= File.join(File.dirname(archive_file), filename)
       end
 
       def efile
         @efile ||= Tempfile.new('efile')
->>>>>>> a9d96fb8
       end
 
       def filename
@@ -47,17 +43,9 @@
         command =
           "blast_formatter -archive '#{archive_file}'" \
           " -outfmt '#{format} #{specifiers}'" \
-<<<<<<< HEAD
           " -out '#{file}'"
         sys(command, :dir => DOTDIR)
-=======
-          " -out '#{file}' 2> '#{efile.path}'"
-        logger.debug("Executing: #{command}")
-        Dir.chdir(File.exist?(DOTDIR) && DOTDIR || Dir.pwd) do
-          system(command)
-          error_check($CHILD_STATUS.exitstatus)
-        end
->>>>>>> a9d96fb8
+        error_check($CHILD_STATUS.exitstatus)
       end
 
       def error_check(status)
