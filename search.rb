# search.rb
require 'rubygems'
require 'sinatra/base'
require 'tempfile'
require 'yaml'
require 'bio'
require 'logger'
require 'pp'
require 'stringio'
require './lib/blast.rb'

# Helper module - initialize the blast server.
class SequenceServer < Sinatra::Base
  LOG = Logger.new(STDOUT)
  LOG.datetime_format = "%Y-%m-%d %H:%M:%S"  # to be more compact (and a little more like sinatra's)

  enable :session
  enable :logging

  set :root, File.dirname(__FILE__)
  set :blasturl, 'http://www.ncbi.nlm.nih.gov/blast/Blast.cgi?CMD=Web&PAGE_TYPE=BlastDocs&DOC_TYPE=Download'

  class << self
    # Path to the blast executables and database stored as a Hash.
    attr_accessor :blast

    def db
      @db ||= Hash.new {|hash, key| hash[key] = []}
    end
    private :db

    def add_db(type, name, title = nil)
      db[type] << [name, title]
    end

    def get_db(type, key = nil)
      return db unless type
      return db[type] unless key
      key.is_a?(Integer) ?  db[type][key] : db[type].assoc(key) #or, nil
    end

    def db_name(type, key = nil)
      return type.first unless key
      get_db(type, key).first
    end

    def db_title(type, key = nil)
      return type.last unless key
      db(type, key).last
    end

    # Initializes the blast server : executables, database.
    def run!(options={})
      init_cmd
      init_db
      super
    rescue  => error
      LOG.fatal("Sorry, cannot run #{ __FILE__ }: #{ error }")
      exit
    end

    # Initializes blast executables. Assumes the path of blast executables to be
    # specified in config.yml or present in the system PATH. After this method is
    # called the executables for each blast method can be accessed by indexing the
    # hash returned by BlastServer.blast.
    #   >> BlastServer.blast[ :blastn ] => '/home/yeban/opt/ncbi-blast/bin/blastn'
    def init_cmd
      @blast ||= {}
      # check in config.yml for a path to the blast executables
      case bin = File.expand_path(config[ "bin"])   # doesnt work with config[ :bin]...
      when String
        raise IOError, "The directory '#{ bin }' defined in config.yml doesn't exist." unless File.directory?( bin )
      end

      # initialize @blast
      %w|blastn blastp blastx tblastn tblastx blastdbcmd|.each do |method|
        command = bin ? File.join( bin, method ) : method
        raise IOError, "Sorry, cannot execute the command:  '#{ command }'.  \n" +
                       "You may need to install BLAST+ from: #{ settings.blasturl } . \n" +
                       "And/or create a config.yml file that points to blast's 'bin' directory." \
              unless command?( command )
        LOG.info("Found: #{ command }")
        @blast[ method ] = command
      end
    end

    # Initialize the blast database.
    def init_db
      case db_root = File.expand_path(config[ "db" ]) # doesnt work with config[ :db]...
      when nil # assume db in ./db
        db_root = File.join( settings.root, "db" )
        raise IOError, "Database directory doesn't exist: #{db_root}" unless File.directory?( db_root )
      when String # assume absolute db path
        raise IOError, "Database directory doesn't exist: #{db_root}" unless File.directory?( db_root )
      end
      LOG.info("Database directory: #{db_root} (actually: #{File.expand_path(db_root)})")

      # initialize @db
      %x|blastdbcmd -recursive -list #{db_root} -list_outfmt "%p %f %t"|.each_line do |line|
        type, name, *title =  line.split(' ') 
        type = type.downcase.to_sym
        name = name.freeze
        title = title.join(' ').freeze
        LOG.info("Found #{ type } database: '#{ title }' at #{ name }")
        add_db(type, name, title)
      end

      raise IOError, "No formatted blast databases found! You may need to run 'makeblastdb' "\
                     "on a fasta file in '#{ db_root }' ." if get_db(nil).empty?
      LOG.warn("No protein databases found")               if get_db(:protein).empty?
      LOG.warn("No nucleotide databases found")            if get_db(:nucleotide).empty?
    end

    # Load config.yml; return a Hash. The Hash is empty if config.yml does not exist.
    def config
      config = YAML.load_file( "config.yml" )
      raise IOError, "config.yml should return a hash" unless config.is_a?( Hash )
      return config
    rescue Errno::ENOENT
      LOG.warn("config.yml not found - assuming default settings")
      return {}
    end

    # check if the given command exists and is executable
    def command?(command)
      system("which #{command} > /dev/null 2>&1")
    end
  
    def type_of_sequences(fasta_format_string)
      # returns Bio::Sequence::AA or Bio::Sequence::NA or raises an error if both!
      # the first sequence does not need to be fasta. 
      sequences = fasta_format_string.split(/^>.*$/).delete_if { |seq| seq.empty? }
  
      sequence_types = sequences.collect { |seq| 
          begin  # there seems to be no implicit begin/end here?
            guess_sequence_type(seq)
          rescue => error
            LOG.debug('Could not determine type for sequence: '+ seq + error)
            nil
          end
        }.uniq # get all sequence types
  
      sequence_types.delete_if { |type| type.nil?}  # we get nil if theres an error
  
      case sequence_types.length
      when 0
        raise ArgumentError, 'Insufficient info to determine sequence type. Queries include:' + sequence_types.to_s
      when 1
        return sequence_types.first # there is only one (but yes its an array)
      else 
        raise ArgumentError, 'Cannot mix Aminoacids and Nucleotides. Queries include:' + sequence_types.to_s
      end
    end
  
  
    def guess_sequence_type(sequence)
      # strips all non-characters. guestimates sequence based on that.
      # returns Bio::Sequence::AA or Bio::Sequence::NA. If sequence is too short 
  
      cleaned_sequence = sequence.gsub(/[^A-Z]/i, '')  # removing weird characters
      cleaned_sequence.gsub!(/[NX]/i, '')              # removing ambiguous
  
      raise ArgumentError, 'Not enough sequence to work with' if cleaned_sequence.length < 10  # conservative
  
      cleaned_sequence.extend Bio::Sequence::Common    # so we can use composition
      composition = cleaned_sequence.composition       # is a hash of eg: "C"-> 5, "L"->10
  
      composition_NAs    = composition.select { |character, count|character.match(/[ACGTU]/i) } # only putative NAs
      putative_NA_counts = composition_NAs.collect { |key_value_array| key_value_array[1] }     # only count, not char
      putative_NA_sum    = putative_NA_counts.inject { |sum, n| sum + n }                       # count of all putative NA
  
      case 
        when putative_NA_sum.nil?
          return Bio::Sequence::AA
        when putative_NA_sum > (0.9 * cleaned_sequence.length)
          return Bio::Sequence::NA
        else
          return Bio::Sequence::AA
      end
    end
  end

  get '/' do
    erb :search
  end

  post '/' do
    method = params[:method]
    db = selected_db_files
    sequence = clean_sequence(params[:sequence])
    legal_blast_search?(sequence, method, selected_db_type)  # quiet if ok; raises if bad     
    blast = Blast.blast_string(method, db, sequence)

    # need to check for errors
    #if blast.success?
    LOG.info('Ran: ' + blast.command)
    '<pre><code>' +format_blast_results(blast.result, selected_db_files)+ '</pre></code>'  # put in a div?
    #end
  end

  #get '/get_sequence/:sequenceids/:retreival_databases' do # multiple seqs separated by whitespace... all other chars exist in identifiers
  # I have the feeling you need to spat for multiple dbs... that sucks.
  get '/get_sequence/:*/:*' do
    params[ :sequenceids], params[ :retrieval_databases] = params["splat"] 
    sequenceids = params[ :sequenceids].split(/\s/).uniq  # in a multi-blast query some may have been found multiply
    LOG.info('Getting: ' + sequenceids.to_s)

    # the results do not indicate which database a hit is from. 
    # Thus if several databases were used for blasting, we must check them all
    # if it works, refactor with "inject" or "collect"?
    found_sequences     = ''
    retrieval_databases = params[ :retrieval_databases ].split(/\s/)  

    raise ArgumentError, 'Nothing in params[ :retrieval_databases]. session info is lost?'  if retrieval_databases.nil?

    retrieval_databases.each do |database|     # we need to populate this session variable from the erb.
      begin
        found_sequences += sequence_from_blastdb(sequenceids, database)
      rescue 
        LOG.debug('None of the following sequences: '+ sequenceids.to_s + ' found in '+ database)
      end
    end

    # just in case, checking we found right number of sequences
    if sequenceids.length != found_sequences.count('>')
      raise IOError, 'Wrong number of sequences found. Expecting: ' + sequenceids.to_s + '. Found: "' + found_sequences + '"'
    end
    found_sequences
  end

  # if protein databases, say 'protein foo', and 'protein moo' were selected,
  # return - ['protein', ['protein foo', 'protein moo']]
  def selected_db
    # params['db'] should contain only one entry
    params['db'].first
  end

  # returns, type of selected databases, as a symbol
  # in the above example - :protein
  def selected_db_type
    params['db'].first.first.to_sym
  end

  # return a string of fasta files corresponding to the dbs selected
  # eg. - 'Protein_foo.fasta Protein_moo.fasta'
  def selected_db_files
    type = selected_db_type
    return params[:db][type].map {|key| SequenceServer.db_name(type, key.to_i)}.join(' ')
  end

  def clean_sequence(sequence)
    sequence.lstrip!  # removes leading whitespace
    if sequence[0] != '>'
      # forgetting the  leading '>sequenceIdentifer\n' no longer breaks blast, but leaves an empty query 
      # line in the blast report. lets replace it with info about the user
      sequence.insert(0, '>Submitted_By_'+request.ip.to_s + '_at_' + Time.now.strftime("%y%m%d-%H:%M:%S") + "\n")
    end
    return sequence
  end



  def legal_blast_search?(sequence, blast_method, blast_db_type)
    # returns TRUE if everything is ok.
    # legal_blast_methods = ['blastp', 'tblastn', 'blastn', 'tblastx', 'blastx']
    legal_blast_methods = SequenceServer.blast.keys
    #raise IOError, 'input_fasta missing:'   + input_fasta.to_s   if !File.exists?(input_fasta)     #unnecessary?
    raise IOError, 'undefined blast method...'                   if blast_method.nil?
    raise ArgumentError, 'wrong method : '  + blast_method.to_s  if !legal_blast_methods.include?(blast_method)
 
    # check if input_fasta is compatible within blast_method
<<<<<<< HEAD
    input_sequence_type = SequenceServer.type_of_sequences(File.read(input_fasta))
=======
    input_sequence_type = sequence_type(sequence)
>>>>>>> 908968d7
    LOG.debug('input seq type: ' + input_sequence_type.to_s)
    LOG.debug('blast db type:  ' + blast_db_type.to_s)
    LOG.debug('blast method:   ' + blast_method)

    #if !blast_methods_for_query_type(input_sequence_type).include?(blast_method)
      #raise ArgumentError, "Cannot #{blast_method} a #{input_sequence_type} query"
    #end
    
    # check if blast_database_type is compatible with blast_method
    if !(database_type_for_blast_method(blast_method) == blast_db_type)
      raise ArgumentError, "Cannot #{blast_method} against a #{blast_db_type} database " + 
            "need " + database_type_for_blast_method(blast_method) 
    end      
    return TRUE
  end

  def blast_methods_for_query_type(seq_type)
    case seq_type.to_s # strangely using the class always put me into the else block...
    when Bio::Sequence::AA.to_s then return ['blastp', 'tblastn']
    when Bio::Sequence::NA.to_s then return ['blastn','tblastx','blastx']
    else raise ArgumentError, 'WTF? Whats this sequence type???' + seq_type.to_s
    end
  end

  def database_type_for_blast_method(blast_method)
    case blast_method
    when 'blastp'  then return :protein
    when 'blastx'  then return :protein
    when 'blastn'  then return :nucleotide
    when 'tblastx' then return :nucleotide
    when 'tblastn' then return :nucleotide
    else raise ArgumentError, "Don't know how to '#{blast_method}'"
    end
  end

  def sequence_from_blastdb(identifiers, db)  # helpful when displaying parsed blast results
    entries_to_get = identifiers           if identifiers.class == String
    entries_to_get = identifiers.join(',') if identifiers.class == Array
    raise ArgumentError, "No ids to fetch: #{identifiers.to_s}" if entries_to_get.empty?

    sequences = %x|blastdbcmd -db #{db} -entry #{entries_to_get} 2>&1|
    if sequences.include?("No valid entries to search") 
      raise ArgumentError, "Cannot find ids: #{entries_to_get} in #{db}." +\
                           "OR makeblastdb needs to be rerun with '-parse_seqids'"
    end

    sequences.chomp + "\n"  # fastaformat in a string - not sure blastdbcmd includes newline
  end

  def format_blast_results(result, string_of_used_databases)
    raise ArgumentError, 'Problem: empty result! Maybe your query was invalid?' if !result.class == String 
    raise ArgumentError, 'Problem: empty result! Maybe your query was invalid?' if result.empty?

    formatted_result    = ''
    all_retrievable_ids = []
    result.each do |line|
      if line.match(/^>\S/)  #if there is a space right after the '>', makeblastdb was run without -parse_seqids
        puts line
        complete_id = line[/^>*(\S+)\s*.*/, 1]  # get id part
        id = complete_id.include?('|') ? complete_id.split('|')[1] : complete_id.split('|')[0]
        all_retrievable_ids.push(id)
        LOG.debug('Added link for: '+ id)
        link_to_fasta = "/get_sequence/:#{id}/:#{string_of_used_databases}" # several dbs... separate by ' '
        
        replacement_text_with_link  = "<a href='#{link_to_fasta}' title='Full #{id} FASTA sequence'>#{id}</a>"
        formatted_result += line.gsub(id, replacement_text_with_link)
      else
        formatted_result += line
      end
    end

    link_to_fasta_of_all = "/get_sequence/:#{all_retrievable_ids.join(' ')}/:#{string_of_used_databases}" #dbs must be sep by ' '
    retrieval_text       = all_retrievable_ids.empty? ? '' : "<p><a href='#{link_to_fasta_of_all}'>FASTA of #{all_retrievable_ids.length} retrievable hit(s)</a></p>"

    retrieval_text + '<pre><code>' +formatted_result + '</pre></code>'  # should this be somehow put in a div?
  end
end


SequenceServer.run! if __FILE__ == $0
<|MERGE_RESOLUTION|>--- conflicted
+++ resolved
@@ -269,11 +269,7 @@
     raise ArgumentError, 'wrong method : '  + blast_method.to_s  if !legal_blast_methods.include?(blast_method)
  
     # check if input_fasta is compatible within blast_method
-<<<<<<< HEAD
-    input_sequence_type = SequenceServer.type_of_sequences(File.read(input_fasta))
-=======
-    input_sequence_type = sequence_type(sequence)
->>>>>>> 908968d7
+    input_sequence_type = SequenceServer.type_of_sequences(sequence)
     LOG.debug('input seq type: ' + input_sequence_type.to_s)
     LOG.debug('blast db type:  ' + blast_db_type.to_s)
     LOG.debug('blast method:   ' + blast_method)
